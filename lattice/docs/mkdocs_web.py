--- conflicted
+++ resolved
@@ -126,11 +126,7 @@
             "repo_name": self.git_repo_name,
             "repo_url": self.git_remote_url,
             "nav": self.navigation,
-<<<<<<< HEAD
-            "markdown_extensions": ["markdown_grid_tables", "def_list"],
-=======
-            "markdown_extensions": ["markdown_grid_tables", "pymdownx.smartsymbols"],
->>>>>>> 36f1d7c3
+            "markdown_extensions": ["markdown_grid_tables", "pymdownx.smartsymbols", "def_list"],
         }
 
     def make_pages(self):
