"""
Specifics for setting up schema tables.
"""

from copy import deepcopy
import io
import re

from .grid_table import write_table


def write_header(heading, level=1):
    """
    - heading: string, the heading
    - level: integer, level > 0, the markdown level
    RETURN: string
    """
    return ("#" * level) + " " + heading + "\n\n"


def process_string_types(string_types):
    """
    - string_types: array of dict, the string types
    RETURN: list of dict, copy of string types list with regexes handled
    properly
    """
    new_list = []
    for str_typ in string_types:
        new_item = deepcopy(str_typ)
        if "Is Regex" in new_item and new_item["Is Regex"]:
            new_item["Regular Expression Pattern"] = "(Not applicable)"
        new_item["Regular Expression Pattern"] = (
            new_item["Regular Expression Pattern"]
            .replace("*", r"\*")
            .replace(r"(?", "\n" r"(?")
            .replace(r"-[", "\n" r"-[")
        )
        new_list.append(new_item)
    return new_list


def compress_notes(a_dict):
    """
    - a_dict: Dict, a dictionary that may contain the key, 'Notes"
    RETURN:
    None
    SIDE-EFFECTS:
    modifies d in place to replace the "Notes" value with a string if it is an
    array.
    """
    notes = "Notes"
    if notes in a_dict:
        if isinstance(a_dict[notes], list):
            a_dict[notes] = "\n   ".join([f"- {note}" for note in a_dict[notes]])


def data_elements_dict_from_data_groups(data_groups):
    """
    - data_groups: Dict, the data groups dictionary
    RETURN: Dict with data elements as an array
    """
    output = {}
    for dat_gr in data_groups:
        data_elements = []
        for element in data_groups[dat_gr]["Data Elements"]:
            new_obj = data_groups[dat_gr]["Data Elements"][element]
            new_obj["Name"] = f"`{element}`"
            if "Required" in new_obj:
                if isinstance(new_obj["Required"], bool):
                    if new_obj["Required"]:
                        check = "\N{check mark}"
                        new_obj["Req"] = f"{check}" if new_obj["Required"] else ""
                    else:
                        new_obj["Req"] = ""
                else:
                    new_obj["Req"] = f"`{new_obj['Required']}`"
                    new_obj.pop("Required")
            new_obj["Data Type"] = f"`{new_obj['Data Type']}`"
            if "Constraints" in new_obj:
                gte = "\N{GREATER-THAN OR EQUAL TO}"
                lte = "\N{LESS-THAN OR EQUAL TO}"
                if isinstance(new_obj["Constraints"], list):
                    new_obj["Constraints"] = ", ".join(new_obj["Constraints"])
                new_obj["Constraints"] = f"`{new_obj['Constraints'].replace('<=',lte).replace('>=',gte)}`"
            if "Units" in new_obj:
                if new_obj["Units"] == "-":
                    new_obj["Units"] = r"\-"
                else:
                    new_obj["Units"] = new_obj["Units"].replace("-", r"·")
                    new_obj["Units"] = re.sub(r"(\d+)", r"^\1^", new_obj["Units"])
            compress_notes(new_obj)
            data_elements.append(new_obj)
        output[dat_gr] = data_elements
    return output


def enumerators_dict_from_enumerations(enumerations):
    """
    - enumerations: dict, the enumeration objects
    RETURN: list of dict, the enumeration objects as a list
    """
    output = {}
    for enum in enumerations:
        output[enum] = []
        for enumerator in enumerations[enum]["Enumerators"]:
            if enumerations[enum]["Enumerators"][enumerator]:
                item = deepcopy(enumerations[enum]["Enumerators"][enumerator])
            else:
                item = {}
            item["Enumerator"] = f"`{enumerator}`"
            compress_notes(item)
            output[enum].append(item)
    return output


def load_structure_from_object(instance):
    """
    - instance: dictionary, the result of loading a *.schema.yaml file
    RETURN: {
        'data_types': array,
        'string_types': array,
        'enumerations': dict,
        'data_groups': dict,
    }
    """
    data_types = []
    string_types = []
    enumerations = {}
    data_groups = {}

    for obj in instance:
        object_type = instance[obj]["Object Type"]
        if object_type == "Data Type":
            new_obj = instance[obj]
            new_obj["Data Type"] = f"`{obj}`"
            new_obj["Examples"] = ", ".join(new_obj["Examples"])
            data_types.append(new_obj)
        elif object_type == "String Type":
            new_obj = instance[obj]
            new_obj["String Type"] = f"`{obj}`"
            new_obj["Examples"] = ", ".join(new_obj["Examples"])
            string_types.append(new_obj)
        elif object_type == "Enumeration":
            new_obj = instance[obj]
            compress_notes(new_obj)
            enumerations[obj] = new_obj
        elif object_type == "Data Group Template":
            new_obj = instance[obj]
        elif "Data Elements" in instance[obj]:
            data_groups[obj] = instance[obj]
        elif object_type == "Meta":
            pass
        else:
            print(f"Unknown object type: {object_type}.")
    return {
        "data_types": data_types,
        "string_types": process_string_types(string_types),
        "enumerations": enumerators_dict_from_enumerations(enumerations),
        "data_groups": data_elements_dict_from_data_groups(data_groups),
    }


def create_table_from_list(columns, data_list, description=None, style="2 Columns", level=1):
    """
    - columns: array of string, the column headers
    - data_list: array of dict with keys corresponding to columns array
    - description: None or string, if specified, adds a caption
    - caption: None or string, if specified, adds a caption
    RETURN: string, the table in Pandoc markdown grid table format
    """
    if len(data_list) == 0:
        return ""
    if style == "Table":
        data = {col: [] for col in columns}
        for col in columns:
            data[col] = []
            for item in data_list:
                if col in item:
                    data[col].append(item[col])
                else:
                    data[col].append("")
        table_string = write_table(data, columns, description) + "\n\n"
    if style == "Descriptions":
        table_string = write_header(f"{description} {{-}}", level)
        for item in data_list:
<<<<<<< HEAD
            if col in item:
                data[col].append(item[col])
            elif defaults is not None and col in defaults:
                data[col].append(defaults[col])
            else:
                raise Exception(f"Expected item to have key `{col}`: `{item}`")
    return write_table(data, columns, caption) + trailing_ws(add_training_ws)


def data_types_table(data_types, caption=None, add_training_ws=True):
    """
    - data_types: array of ..., the data types
    - caption: None or string, optional caption
    - add_training_ws: Bool, if True, adds trailing whitespace
    RETURN: string, the table in Pandoc markdown grid table format
    """
    return create_table_from_list(
        columns=["Data Type", "Description", "JSON Schema Type", "Examples"],
        data_list=data_types,
        defaults=None,
        caption=caption,
        add_training_ws=add_training_ws,
    )


def string_types_table(string_types, caption=None, add_training_ws=True):
    """
    - string_types: array of ..., the string types
    - caption: None or string, optional caption
    - add_training_ws: Bool, if True, adds trailing whitespace
    RETURN: string, the table in Pandoc markdown grid table format
    """
    return create_table_from_list(
        columns=["String Type", "Description", "Regular Expression Pattern", "Examples"],
        data_list=string_types,
        caption=caption,
        add_training_ws=add_training_ws,
        defaults=None,
    )


def enumerators_table(enumerators, caption=None, add_training_ws=True):
    """
    - enumerators: array of ..., the enumerators array
    - caption: None or string, optional caption
    - add_training_ws: Bool, if True, adds trailing whitespace
    RETURN: string, the table in Pandoc markdown grid table format
    """
    return create_table_from_list(
        columns=["Enumerator", "Description", "Notes"],
        data_list=enumerators,
        caption=caption,
        add_training_ws=add_training_ws,
        defaults={"Notes": ""},
    )


def data_groups_table(data_elements, caption=None, add_training_ws=True):
    """
    - data_elements: array of ..., the data elements
    - caption: None or string, optional caption
    - add_training_ws: Bool, if True, adds trailing whitespace
    RETURN: string, the table in Pandoc markdown grid table format
    """
    return create_table_from_list(
        columns=["Name", "Description", "Data Type", "Units", "Constraints", "Req", "Notes"],
        data_list=data_elements,
        caption=caption,
        add_training_ws=add_training_ws,
        defaults={"Notes": "", "Req": "", "Units": "", "Constraints": ""},
    )

=======
            table_string += write_header(f"{item[columns[0]]} {{-}}", level + 1) + "\n"
            for attribute in item:
                if attribute != columns[0]:
                    table_string += f"> {attribute}:\n>\n>   ~ {item[attribute]}\n>\n"
            table_string += "\n"
    if style == "2 Columns":
        second_column_name = "Attributes"
        data = {columns[0]: [], second_column_name: []}
        table_string = write_header(f"{description}", level)
        for item in data_list:
            data[columns[0]].append(item[columns[0]])
            details = ""
            for column in columns[1:]:
                for attribute in item:
                    if attribute == column:
                        details += f"**{attribute}:**\n\n:   {item[attribute]}\n\n"
            data[second_column_name].append(details[:-1])  # drop last new line
        table_string += write_table(data, [columns[0], second_column_name]) + "\n\n"
>>>>>>> 47bb7e15

    return table_string


def write_data_model(instance, base_level=1, style="2 Columns"):
    """
    - instance:
    - make_headers:
    - base_level:
    """
    struct = load_structure_from_object(instance)
    output = None
    with io.StringIO() as output_file:
        # Data Types
        table_type = "data_types"
        if len(struct[table_type]) > 0:
            output_file.writelines(write_header("Data Types", base_level))
            output_file.writelines(
                create_table_from_list(
                    ["Data Type", "Description", "JSON Schema Type", "Examples"],
                    struct["data_types"],
                    level=base_level + 1,
                    style=style,
                )
            )
        # String Types
        table_type = "string_types"
        if len(struct[table_type]) > 0:
            output_file.writelines(write_header("String Types", base_level))
            output_file.writelines(
                create_table_from_list(
                    ["String Type", "Description", "JSON Schema Pattern", "Examples"],
                    struct["string_types"],
                    level=base_level + 1,
                    style=style,
                )
            )
        # Enumerations
        output_file.writelines(write_header("Enumerations", base_level))
        table_type = "enumerations"
        if len(struct[table_type]) > 0:
            for enum, enumerators in struct[table_type].items():
                output_file.writelines(
                    create_table_from_list(
                        ["Enumerator", "Description", "Notes"],
                        enumerators,
                        description=enum,
                        level=base_level + 1,
                        style=style,
                    )
                )
        else:
            output_file.writelines(["None.", "\n" * 2])
        # Data Groups
        output_file.writelines(write_header("Data Groups", base_level))
        table_type = "data_groups"
        if len(struct[table_type]) > 0:
            for dg, data_elements in struct[table_type].items():
                output_file.writelines(
                    create_table_from_list(
                        ["Name", "Description", "Data Type", "Units", "Constraints", "Req", "Scalable", "Notes"],
                        data_elements,
                        description=dg,
                        level=base_level + 1,
                        style=style,
                    )
                )
        else:
            output_file.writelines(["None.", "\n" * 2])
        output = output_file.getvalue()
    return output<|MERGE_RESOLUTION|>--- conflicted
+++ resolved
@@ -183,80 +183,6 @@
     if style == "Descriptions":
         table_string = write_header(f"{description} {{-}}", level)
         for item in data_list:
-<<<<<<< HEAD
-            if col in item:
-                data[col].append(item[col])
-            elif defaults is not None and col in defaults:
-                data[col].append(defaults[col])
-            else:
-                raise Exception(f"Expected item to have key `{col}`: `{item}`")
-    return write_table(data, columns, caption) + trailing_ws(add_training_ws)
-
-
-def data_types_table(data_types, caption=None, add_training_ws=True):
-    """
-    - data_types: array of ..., the data types
-    - caption: None or string, optional caption
-    - add_training_ws: Bool, if True, adds trailing whitespace
-    RETURN: string, the table in Pandoc markdown grid table format
-    """
-    return create_table_from_list(
-        columns=["Data Type", "Description", "JSON Schema Type", "Examples"],
-        data_list=data_types,
-        defaults=None,
-        caption=caption,
-        add_training_ws=add_training_ws,
-    )
-
-
-def string_types_table(string_types, caption=None, add_training_ws=True):
-    """
-    - string_types: array of ..., the string types
-    - caption: None or string, optional caption
-    - add_training_ws: Bool, if True, adds trailing whitespace
-    RETURN: string, the table in Pandoc markdown grid table format
-    """
-    return create_table_from_list(
-        columns=["String Type", "Description", "Regular Expression Pattern", "Examples"],
-        data_list=string_types,
-        caption=caption,
-        add_training_ws=add_training_ws,
-        defaults=None,
-    )
-
-
-def enumerators_table(enumerators, caption=None, add_training_ws=True):
-    """
-    - enumerators: array of ..., the enumerators array
-    - caption: None or string, optional caption
-    - add_training_ws: Bool, if True, adds trailing whitespace
-    RETURN: string, the table in Pandoc markdown grid table format
-    """
-    return create_table_from_list(
-        columns=["Enumerator", "Description", "Notes"],
-        data_list=enumerators,
-        caption=caption,
-        add_training_ws=add_training_ws,
-        defaults={"Notes": ""},
-    )
-
-
-def data_groups_table(data_elements, caption=None, add_training_ws=True):
-    """
-    - data_elements: array of ..., the data elements
-    - caption: None or string, optional caption
-    - add_training_ws: Bool, if True, adds trailing whitespace
-    RETURN: string, the table in Pandoc markdown grid table format
-    """
-    return create_table_from_list(
-        columns=["Name", "Description", "Data Type", "Units", "Constraints", "Req", "Notes"],
-        data_list=data_elements,
-        caption=caption,
-        add_training_ws=add_training_ws,
-        defaults={"Notes": "", "Req": "", "Units": "", "Constraints": ""},
-    )
-
-=======
             table_string += write_header(f"{item[columns[0]]} {{-}}", level + 1) + "\n"
             for attribute in item:
                 if attribute != columns[0]:
@@ -275,7 +201,6 @@
                         details += f"**{attribute}:**\n\n:   {item[attribute]}\n\n"
             data[second_column_name].append(details[:-1])  # drop last new line
         table_string += write_table(data, [columns[0], second_column_name]) + "\n\n"
->>>>>>> 47bb7e15
 
     return table_string
 
