"""Wrapper functions for commonly-used file manipulations"""

import json
import os
import shutil
from pathlib import Path

import cbor2
import yaml


def get_extension(file) -> str:
    """Return the last suffix of a filename"""
    if isinstance(file, Path):
        return file.suffix
    return os.path.splitext(file)[1]


def get_file_basename(file, depth=0) -> str:
    """Return file's base name; i.e. the name with 'depth' suffixes removed"""
    basename = os.path.basename(file)
    for i in range(depth):  # pylint: disable=unused-variable
        basename = os.path.splitext(basename)[0]
    return basename


def get_base_stem(file: Path) -> str:
    """Return the file's base name, with all suffixes removed"""
    return file.name.partition(".")[0]


def load(input_file_path) -> dict:
    """Return the contents of data file"""
    ext = get_extension(input_file_path).lower()
    if ext == ".json":
        with open(input_file_path, "r", encoding="utf-8") as input_file:
            return json.load(input_file)
    elif ext == ".cbor":
        with open(input_file_path, "rb", encoding="utf-8") as input_file:
            return cbor2.load(input_file)
    elif ext in [".yaml", ".yml"]:
        with open(input_file_path, "r", encoding="utf-8") as input_file:
            return yaml.load(input_file, Loader=yaml.CLoader)
    else:
        raise ValueError(f'Unsupported input "{ext}".')


def dump(content: dict, output_file_path: Path | str) -> None:
    """Write a dictionary as a data file."""
    ext = get_extension(output_file_path).lower()
    if ext == ".json":
        with open(output_file_path, "w", encoding="utf-8") as output_file:
            json.dump(content, output_file, indent=4)
    elif ext == ".cbor":
        with open(output_file_path, "wb") as output_file:
            cbor2.dump(content, output_file)
    elif ext in [".yaml", ".yml"]:
        with open(output_file_path, "w", encoding="utf-8") as out_file:
            yaml.dump(content, out_file, sort_keys=False)
    else:
        raise ValueError(f'Unsupported output "{ext}".')


def dump_to_string(content: dict, output_type="json") -> None:
    """Write a dictionary as a string"""
    if output_type == "json":
        return json.dumps(content, indent=4)
    if output_type in ["yaml", "yml"]:
        return yaml.dump(content, sort_keys=False)
    raise ValueError(f'Unsupported output "{output_type}".')


def string_to_file(contents: str, output_file_path: Path) -> None:
    """Write a string to file"""
    with open(output_file_path, "w", encoding="utf-8") as dest:
        dest.write(contents)
        dest.write("\n")


def translate(input_file, output_file):
    """Translate between data file types"""
    dump(load(input_file), output_file)


def make_dir(dir_path):
    """Return a newly-created directory path"""
    if isinstance(dir_path, Path):
<<<<<<< HEAD
        Path.mkdir(dir_path, exist_ok=True, parents=True)
=======
        Path.mkdir(dir_path, exist_ok=True)
>>>>>>> 983ddbd1
    elif not os.path.exists(dir_path):
        os.mkdir(dir_path)
    return dir_path


def remove_dir(dir_path):
    """Remove existing directory path"""
    if os.path.exists(dir_path) and os.path.isdir(dir_path):
        shutil.rmtree(dir_path)


def check_dir(dir_path, dir_description="Directory"):
    """Returns if a path both exists and is a directory"""
    if not os.path.exists(dir_path):
        raise FileNotFoundError(f'{dir_description}, "{dir_path}", does not exist.')
    if not os.path.isdir(dir_path):
        raise FileNotFoundError(f'{dir_description}, "{dir_path}", is not a directory.')


def check_executable(name, install_url):
    """Return if the named executable exists in system paths."""
    if shutil.which(name) is None:
        raise FileNotFoundError(f'Unable to find "{name}". To install, go to {install_url}.')<|MERGE_RESOLUTION|>--- conflicted
+++ resolved
@@ -85,11 +85,7 @@
 def make_dir(dir_path):
     """Return a newly-created directory path"""
     if isinstance(dir_path, Path):
-<<<<<<< HEAD
         Path.mkdir(dir_path, exist_ok=True, parents=True)
-=======
-        Path.mkdir(dir_path, exist_ok=True)
->>>>>>> 983ddbd1
     elif not os.path.exists(dir_path):
         os.mkdir(dir_path)
     return dir_path
