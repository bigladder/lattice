--- conflicted
+++ resolved
@@ -13,119 +13,11 @@
 from .meta_schema import generate_meta_schema, meta_validate_file
 from .schema_to_json import generate_json_schema, validate_file, postvalidate_file
 from .docs import MkDocsWeb, DocumentFile
-<<<<<<< HEAD
 from lattice.docs.process_template import process_template
-from lattice.cpp.header_translator import HeaderTranslator
-from lattice.cpp.cpp_entries import CPPTranslator
+from .cpp.header_translator import HeaderTranslator
+from .cpp.cpp_entries import CPPTranslator
 import lattice.cpp.support_files as support
-
-
-class SchemaFile:  # pylint:disable=R0902
-    """Parse the components of a schema file."""
-
-    def __init__(self, path: Path) -> None:
-        """Open and parse source schema"""
-
-        self.path = Path(path).absolute()
-        self.file_base_name = get_base_stem(self.path)
-        self.schema_type = self.file_base_name  # Overwritten if it is actually specified
-
-        self._content: dict = load(self.path)
-        self._meta_schema_path: Path = None
-        self._json_schema_path: Path = None
-        self._root_data_group: str = None
-
-        # Check for required content
-        if "Schema" not in self._content:
-            raise Exception(f'Required "Schema" object not found in schema file, "{self.path}".')
-
-        self.schema_author = None
-        if "Root Data Group" in self._content["Schema"]:
-            self._root_data_group = self._content["Schema"]["Root Data Group"]
-            self.schema_type = self._root_data_group
-            if self._root_data_group in self._content:
-                # Get metadata
-                if "Data Elements" not in self._content[self._root_data_group]:
-                    raise Exception(f'Root Data Group, "{self._root_data_group}" ' 'does not contain "Data Elements".')
-                if "metadata" in self._content[self._root_data_group]["Data Elements"]:
-                    self._get_schema_constraints()
-                else:
-                    pass  # Warning?
-            else:
-                raise Exception(
-                    f'Root Data Group, "{self._root_data_group}", ' f'not found in schema file, "{self.path}"'
-                )
-
-            # TODO: Version? # pylint: disable=fixme
-
-    def _get_schema_constraints(self):
-        """Populate instance variables from schema constraints"""
-
-        constraints = self._content[self._root_data_group]["Data Elements"]["metadata"].get("Constraints")
-        data_element_pattern = "([a-z]+)(_([a-z]|[0-9])+)*"
-        enumerator_pattern = "([A-Z]([A-Z]|[0-9])*)(_([A-Z]|[0-9])+)*"
-        constraint_pattern = re.compile(
-            f"^(?P<data_element>{data_element_pattern})=(?P<enumerator>{enumerator_pattern})$"
-        )
-        if not isinstance(constraints, list):
-            constraints = [constraints]
-        for constraint in [c for c in constraints if c]:
-            match = constraint_pattern.match(constraint)
-            if match:
-                if match.group(1) == "schema_author":
-                    self.schema_author = match.group(5)
-                else:
-                    pass  # Warning?
-
-                if match.group(1) == "schema":
-                    self.schema_type = match.group(5)
-                else:
-                    pass  # Warning?
-
-                if match.group("data_element") == "schema":
-                    self.schema_type = match.group("enumerator")
-                else:
-                    pass  # Warning?
-
-    @property
-    def meta_schema_path(self) -> Path:
-        """Path to this SchemaFile's validating metaschema"""
-        return self._meta_schema_path
-
-    @meta_schema_path.setter
-    def meta_schema_path(self, meta_schema_path):
-        self._meta_schema_path = Path(meta_schema_path).absolute()
-
-    @property
-    def json_schema_path(self) -> Path:
-        """Path to this SchemaFile as translated JSON"""
-        return self._json_schema_path
-
-    @json_schema_path.setter
-    def json_schema_path(self, json_schema_path):
-        self._json_schema_path = Path(json_schema_path).absolute()
-
-    @property
-    def cpp_header_file_path(self):  # pylint:disable=C0116
-        return self._cpp_header_path
-
-    @cpp_header_file_path.setter
-    def cpp_header_file_path(self, value):
-        self._cpp_header_path = Path(value).absolute()
-
-    @property
-    def cpp_source_file_path(self):  # pylint:disable=C0116
-        return self._cpp_source_path
-
-    @cpp_source_file_path.setter
-    def cpp_source_file_path(self, value):
-        self._cpp_source_path = Path(value).absolute()
-=======
-from .header_entries import HeaderTranslator
-from .cpp_entries import CPPTranslator
-from lattice.cpp.generate_support_headers import generate_support_headers, support_header_pathnames
 from lattice.schema import Schema
->>>>>>> e832b58c
 
 
 class Lattice:  # pylint:disable=R0902
@@ -341,9 +233,8 @@
         self._cpp_output_include_dir = make_dir(include_dir / f"{self.root_directory.name}")
         self._cpp_output_src_dir = make_dir(self.cpp_output_dir / "src")
         for schema in self.cpp_schemas:
-<<<<<<< HEAD
-            schema.cpp_header_file_path = self._cpp_output_include_dir / f"{schema.file_base_name.lower()}.h"
-            schema.cpp_source_file_path = self._cpp_output_src_dir / f"{schema.file_base_name.lower()}.cpp"
+            schema.cpp_header_file_path = self._cpp_output_include_dir / f"{schema.name.lower()}.h"
+            schema.cpp_source_file_path = self._cpp_output_src_dir / f"{schema.name.lower()}.cpp"
 
     def setup_cpp_repository(self, submodules: list[str]):
         """Initialize the CPP output directory as a Git repo."""
@@ -359,10 +250,6 @@
         finally:
             os.chdir(cwd)
         os.chdir(cwd)
-=======
-            schema.cpp_header_path = self.cpp_output_dir / f"{schema.name.lower()}.h"
-            schema.cpp_source_path = self.cpp_output_dir / f"{schema.name.lower()}.cpp"
->>>>>>> e832b58c
 
     @property
     def cpp_support_headers(self) -> list[Path]:
@@ -374,15 +261,8 @@
         h = HeaderTranslator()
         c = CPPTranslator()
         for schema in self.cpp_schemas:
-<<<<<<< HEAD
-            h.translate(schema.path, self.schema_directory_path, self._cpp_output_include_dir, self.root_directory.name)
+            h.translate(schema.file_path, self.schema_directory_path, self._cpp_output_include_dir, self.root_directory.name)
             dump(str(h), schema.cpp_header_file_path)
-=======
-            h.translate(schema.file_path, self.root_directory.name, self.schema_directory_path)
-            if h._root_data_group is not None:
-                root_groups.append(h._root_data_group)
-            dump(str(h), schema.cpp_header_path)
->>>>>>> e832b58c
             c.translate(self.root_directory.name, h)
             dump(str(c), schema.cpp_source_file_path)
         self.setup_cpp_repository(submodules)
