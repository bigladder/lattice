--- conflicted
+++ resolved
@@ -1,22 +1,24 @@
 """Classes that encapsulate the basic data model architecture for lattice"""
 
-import warnings
 import os
 import subprocess
+import warnings
 from fnmatch import fnmatch
 from pathlib import Path
 from typing import List, Union
+
 from jsonschema.exceptions import RefResolutionError
 
 import lattice.cpp.support_files as support
-from .file_io import check_dir, make_dir, load, string_to_file, get_file_basename
+
+from .cpp.cpp_entries import CPPTranslator
+from .cpp.header_translator import HeaderTranslator
+from .docs import DocumentFile, MkDocsWeb
+from .docs.process_template import process_template
+from .file_io import check_dir, get_file_basename, load, make_dir, string_to_file
 from .meta_schema import generate_meta_schema, meta_validate_file
-from .schema_to_json import generate_json_schema, validate_file, postvalidate_file
-from .docs import MkDocsWeb, DocumentFile
-from .docs.process_template import process_template
-from .cpp.header_translator import HeaderTranslator
-from .cpp.cpp_entries import CPPTranslator
 from .schema import Schema
+from .schema_to_json import generate_json_schema, postvalidate_file, validate_file
 
 
 class Lattice:  # pylint:disable=R0902
@@ -141,13 +143,9 @@
         if schema_type is None:
             if len(self.schemas) > 1:
                 raise Exception(
-<<<<<<< HEAD
-                    f'Multiple schemas defined, and no schema type provided. Unable to validate file, "{input_path}".'
-                )
-=======
-                    f'Too many schema available for validation; cannot find a match to "schema_name" in "{input_path}." Unable to validate file.'
+                    "Too many schema available for validation; cannot find a match to"
+                    ' "schema_name" in "{input_path}." Unable to validate file.'
                 ) from None
->>>>>>> a5a48054
             validate_file(input_path, self.schemas[0].json_schema_path)
             postvalidate_file(input_path, self.schemas[0].json_schema_path)
         else:
