"""Classes that encapsulate the basic data model architecture for lattice"""

import os
import subprocess
import warnings
from dataclasses import dataclass, field
from fnmatch import fnmatch
from pathlib import Path
from typing import List, Optional, Union

from referencing.exceptions import Unresolvable

import lattice.cpp.support_files as support

from .cpp.cpp_entries import CPPTranslator
from .cpp.header_translator import HeaderTranslator
from .docs import DocumentFile, MkDocsWeb
from .docs.process_template import process_template
from .file_io import check_dir, get_file_basename, load, make_dir, string_to_file
from .meta_schema import generate_meta_schema, meta_validate_file
from .schema import Schema
from .schema_to_json import generate_json_schema, postvalidate_file, validate_file


@dataclass
class SchemaSupport:
    schema: Schema
    meta_schema_path: Path = field(init=False)
    json_schema_path: Path = field(init=False)
    cpp_header_file_path: Path = field(init=False)
    cpp_source_file_path: Path = field(init=False)


class Lattice:  # pylint:disable=R0902
    """
    Main class that provides schema transformations for the schema-based data model framework.
    """

    @dataclass
    class SchemaOutputs:
        schema: Schema
        meta_schema_path: Path = field(init=False)
        json_schema_path: Path = field(init=False)
        cpp_header_file_path: Path = field(init=False)
        cpp_source_file_path: Path = field(init=False)

    def __init__(
        self,
        root_directory: Path = Path.cwd(),
        build_directory: Optional[Path] = None,
        build_output_directory_name: Union[Path, None] = Path(".lattice"),
        build_validation: bool = True,
        cpp_output_directory: Optional[Path] = None,
    ) -> None:
        """Set up file structure"""

        # Check if directories exists
        check_dir(root_directory, "Root directory")
        if build_directory is None:
            build_directory = root_directory
        else:
            check_dir(build_directory, "Build directory")

        self.root_directory: Path = Path(root_directory)

        if build_output_directory_name is None:
            self.build_directory: Path = Path(build_directory)
        else:
            self.build_directory = Path(build_directory) / build_output_directory_name
        make_dir(self.build_directory)

        self.collect_schemas()

        self.setup_meta_schemas()

        self.setup_json_schemas()

        self.collect_example_files()

        self.collect_doc_templates()

        self.web_docs_directory_path: Path = self.doc_output_dir / "web"

        if build_validation:
            self.generate_meta_schemas()
            self.validate_schemas()
            self.generate_json_schemas()
            self.validate_example_files()

        self.collect_cpp_schemas()

        self.setup_cpp_source_files(cpp_output_directory)

    def collect_schemas(self):
        """Collect source schemas into list of SchemaFiles"""

        # Make sure root directory has minimum content (i.e., schema directory,
        # or at least one schema file)
        schema_directory_path = self.root_directory / "schema"
        if schema_directory_path.exists():
            self.schema_directory_path = schema_directory_path
        else:
            self.schema_directory_path = self.root_directory

        # Collect list of schema files
<<<<<<< HEAD
        self.schemas: List[Lattice.SchemaOutputs] = []
        for file_name in sorted(list(self.schema_directory_path.iterdir())):
            if fnmatch(str(file_name), "*.schema.yaml") or fnmatch(str(file_name), "*.schema.yml"):
                self.schemas.append(Lattice.SchemaOutputs(Schema(file_name)))
=======
        self.schemas: List[SchemaSupport] = []

        for file_name in sorted(list(self.schema_directory_path.iterdir())):
            if fnmatch(str(file_name), "*.schema.yaml") or fnmatch(str(file_name), "*.schema.yml"):
                self.schemas.append(SchemaSupport(Schema(file_name)))
>>>>>>> 983ddbd1

        if len(self.schemas) == 0:
            raise Exception(f'No schemas found in "{self.schema_directory_path}".')

    def setup_meta_schemas(self):
        """Set up meta_schema subdirectory"""

        self.meta_schema_directory = Path(self.build_directory) / "meta_schema"
        make_dir(self.meta_schema_directory)
        for schema in self.schemas:
            meta_schema_path = self.meta_schema_directory / f"{schema.schema.name}.meta.schema.json"
            schema.meta_schema_path = meta_schema_path

    def generate_meta_schemas(self):
        """Generate metaschemas"""

        for schema in self.schemas:
            generate_meta_schema(Path(schema.meta_schema_path), Path(schema.schema.file_path))

    def validate_schemas(self):
        """Validate source schema using metaschema file"""

        for schema in self.schemas:
            meta_validate_file(Path(schema.schema.file_path), Path(schema.meta_schema_path))

    def setup_json_schemas(self):
        """Set up json_schema subdirectory"""
        self.json_schema_directory = Path(self.build_directory) / "json_schema"
        make_dir(self.json_schema_directory)
        for schema in self.schemas:
            json_schema_path = self.json_schema_directory / f"{schema.schema.name}.schema.json"
            schema.json_schema_path = json_schema_path

    def generate_json_schemas(self):
        """Generate JSON schemas"""

        for schema in self.schemas:
            generate_json_schema(schema.schema.file_path, schema.json_schema_path)

    def validate_file(self, input_path, schema_type=None):
        """
        Validate an input instance against JSON schema.
        :param input_path:  Path to data model instance
        :param schema_type: Corresponds to source schema's SchemaType enumeration
        """

        instance = load(input_path)
        if schema_type is None:
            if "metadata" in instance:
                if "schema_name" in instance["metadata"]:
                    schema_type = instance["metadata"]["schema_name"]

        if schema_type is None:
            if len(self.schemas) > 1:
                raise Exception(
                    f"Too many schema available for validation; cannot find a match to"
                    f' "schema_name" {schema_type} in "{input_path}." Unable to validate file.'
                ) from None
            validate_file(input_path, self.schemas[0].json_schema_path)
            postvalidate_file(input_path, self.schemas[0].json_schema_path)
        else:
            # Find corresponding schema
            for schema in self.schemas:
                if schema.schema.schema_name == schema_type:
                    try:
                        validate_file(input_path, schema.json_schema_path)
                        postvalidate_file(input_path, schema.json_schema_path)
                    except Unresolvable as e:
                        raise Exception(f"Reference in schema {schema.json_schema_path} cannot be resolved: {e}") from e
                    return
            raise Exception(f'Unable to find matching schema, "{schema_type}", for file "{input_path}".')

    def collect_example_files(self) -> None:
        """Collect data model instances from examples subdirectory"""

        example_directory_path = self.root_directory / "examples"
        if example_directory_path.exists():
            self.example_directory_path: Path | None = example_directory_path
        else:
            self.example_directory_path = None

        # Collect list of example files
        self.examples: List[Path] = []
        if self.example_directory_path is not None:
            extensions = ["json", "yaml", "cbor"]
            for ext in extensions:
                self.examples.extend(self.example_directory_path.glob(f"*.{ext}"))
        self.examples.sort()

    def validate_example_files(self):
        """Validate example instance(s) against JSON schema"""

        for example in self.examples:
            self.validate_file(example)

    def collect_doc_templates(self):
        """Collect documentation templates from docs subdirectory"""

        doc_templates_directory_path = self.root_directory / "docs"
        if doc_templates_directory_path.exists():
            self.doc_templates_directory_path: Path | None = doc_templates_directory_path
        else:
            self.doc_templates_directory_path = None

        # Collect list of doc template files
        self.doc_templates = []
        if self.doc_templates_directory_path is not None:
            for file_name in list(self.doc_templates_directory_path.iterdir()):
                # file_path = self.doc_templates_directory_path / file_name
                if file_name.is_file() and ".md" in file_name.name:
                    self.doc_templates.append(DocumentFile(file_name))
        self.doc_output_dir = self.build_directory / "docs"
        if len(self.doc_templates) > 0:
            make_dir(self.doc_output_dir)
            for template in self.doc_templates:
                markdown_path = self.doc_output_dir / f"{get_file_basename(template.path, depth=1)}"
                template.markdown_output_path = markdown_path

    def generate_markdown_documents(self):
        """Generate markdown from doc templates"""

        for template in self.doc_templates:
            process_template(template.path, template.markdown_output_path, self.schema_directory_path)

    def generate_web_documentation(self):
        """Generate web docs from doc templates"""

        make_dir(self.doc_output_dir)
        make_dir(self.web_docs_directory_path)

        if self.doc_templates_directory_path:
            MkDocsWeb(self).build()
        else:
            warnings.warn(f'Template directory "doc" does not exist under {self.root_directory}')

    def collect_cpp_schemas(self):
        """Collect source schemas into list of SchemaFiles"""
<<<<<<< HEAD
        self.cpp_schemas = self.schemas + [Lattice.SchemaOutputs(Schema(Path(__file__).with_name("core.schema.yaml")))]
=======
        self.cpp_schemas = self.schemas + [SchemaSupport(Schema(Path(__file__).with_name("core.schema.yaml")))]
>>>>>>> 983ddbd1

    def setup_cpp_source_files(self, output_directory: Optional[Path] = None):
        """Create directories for generated CPP source"""
        self.cpp_output_dir = output_directory if output_directory else Path(self.build_directory) / "cpp"
        make_dir(self.cpp_output_dir)
        include_dir = make_dir(self.cpp_output_dir / "include")
        self._cpp_output_include_dir = make_dir(include_dir / f"{self.root_directory.name}")
        self._cpp_output_src_dir = make_dir(self.cpp_output_dir / "src")
        for schema in self.cpp_schemas:
            schema.cpp_header_file_path = self._cpp_output_include_dir / f"{schema.schema.name}.h"
            schema.cpp_source_file_path = self._cpp_output_src_dir / f"{schema.schema.name}.cpp"

    def setup_cpp_repository(self, submodules: list[str]) -> None:
        """Initialize the CPP output directory as a Git repo."""
        cwd = os.getcwd()
        os.chdir(self.cpp_output_dir)
        subprocess.run(["git", "init"], check=True)
        vendor_dir = make_dir("vendor")
        os.chdir(vendor_dir)
        try:
            for submodule in submodules:
                subprocess.run(["git", "submodule", "add", submodule], check=False)
        finally:
            os.chdir(cwd)
        os.chdir(cwd)

    @property
    def cpp_support_headers(self) -> list[Path]:
        """Wrap list of template-generated headers."""
        return support.support_header_pathnames(self.cpp_output_dir)

    def generate_cpp_project(self):
        """Generate CPP header files, source files, and build support files."""
        for schema in self.cpp_schemas:
<<<<<<< HEAD
            h = HeaderTranslator(
                schema.schema.file_path,
                self.schema_directory_path,
                self._cpp_output_include_dir,
                self.root_directory.name,
            )
=======
            h = HeaderTranslator(schema.schema.file_path, None, self._cpp_output_include_dir, self.root_directory.name)
>>>>>>> 983ddbd1
            string_to_file(str(h), schema.cpp_header_file_path)
            c = CPPTranslator(self.root_directory.name, h)
            string_to_file(str(c), schema.cpp_source_file_path)

        submodule_names: list[str] = []
        submodule_urls: list[str] = []

        config_file = Path(self.root_directory / "cpp" / "0config.yaml").resolve()
        if config_file.is_file():
            config = load(config_file)
            submodule_names = [tuple["name"] for tuple in config["dependencies"]]
            submodule_urls = [tuple["url"] for tuple in config["dependencies"] if tuple.get("url")]

        support.render_support_headers(self.root_directory.name, self._cpp_output_include_dir)
        support.render_build_files(self.root_directory.name, submodule_names, self.cpp_output_dir)
        self.setup_cpp_repository(submodule_urls)<|MERGE_RESOLUTION|>--- conflicted
+++ resolved
@@ -103,18 +103,11 @@
             self.schema_directory_path = self.root_directory
 
         # Collect list of schema files
-<<<<<<< HEAD
-        self.schemas: List[Lattice.SchemaOutputs] = []
-        for file_name in sorted(list(self.schema_directory_path.iterdir())):
-            if fnmatch(str(file_name), "*.schema.yaml") or fnmatch(str(file_name), "*.schema.yml"):
-                self.schemas.append(Lattice.SchemaOutputs(Schema(file_name)))
-=======
         self.schemas: List[SchemaSupport] = []
 
         for file_name in sorted(list(self.schema_directory_path.iterdir())):
             if fnmatch(str(file_name), "*.schema.yaml") or fnmatch(str(file_name), "*.schema.yml"):
                 self.schemas.append(SchemaSupport(Schema(file_name)))
->>>>>>> 983ddbd1
 
         if len(self.schemas) == 0:
             raise Exception(f'No schemas found in "{self.schema_directory_path}".')
@@ -252,11 +245,7 @@
 
     def collect_cpp_schemas(self):
         """Collect source schemas into list of SchemaFiles"""
-<<<<<<< HEAD
-        self.cpp_schemas = self.schemas + [Lattice.SchemaOutputs(Schema(Path(__file__).with_name("core.schema.yaml")))]
-=======
         self.cpp_schemas = self.schemas + [SchemaSupport(Schema(Path(__file__).with_name("core.schema.yaml")))]
->>>>>>> 983ddbd1
 
     def setup_cpp_source_files(self, output_directory: Optional[Path] = None):
         """Create directories for generated CPP source"""
@@ -291,16 +280,7 @@
     def generate_cpp_project(self):
         """Generate CPP header files, source files, and build support files."""
         for schema in self.cpp_schemas:
-<<<<<<< HEAD
-            h = HeaderTranslator(
-                schema.schema.file_path,
-                self.schema_directory_path,
-                self._cpp_output_include_dir,
-                self.root_directory.name,
-            )
-=======
             h = HeaderTranslator(schema.schema.file_path, None, self._cpp_output_include_dir, self.root_directory.name)
->>>>>>> 983ddbd1
             string_to_file(str(h), schema.cpp_header_file_path)
             c = CPPTranslator(self.root_directory.name, h)
             string_to_file(str(c), schema.cpp_source_file_path)
