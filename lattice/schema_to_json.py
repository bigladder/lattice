from .file_io import load, dump, get_file_basename

import os
import re
import jsonschema
from pathlib import Path
from pprint import pprint
import warnings
# 'once': Suppress multiple warnings from the same location. 
# 'always': Show all warnings
# 'ignore': Show no warnings
warnings.simplefilter('always', UserWarning)

# -------------------------------------------------------------------------------------------------
class DataGroup:

    # The following regular expressions are explicity not Unicode
    array_type = r'^\[(.*?)\]'                       # Array of type 'Type' e.g. '[Type]'
                                                    # just the first [] pair; using non-greedy '?'
    minmax_range_type = r'^(?P<min>[0-9]*)(?P<ellipsis>\.*)(?P<max>[0-9]*)'    # Parse ellipsis range-notation e.g. '[1..]'
    alternative_type = r'^\((.*)\)'                  # Parentheses encapsulate a list of options
    enum_or_def = r'(\{|\<)(.*)(\}|\>)'
    numeric_type = r'[+-]?[0-9]*\.?[0-9]+|[0-9]+'   # Any optionally signed, floating point number
    scope_constraint = r'^:(.*):'                    # Lattice scope constraint for ID/Reference

    def __init__(self, name, type_list, ref_list=None, **kwargs):
        self._name = name
        self._types = type_list
        self._refs = ref_list

    def add_data_group(self, group_name, group_subdict):
        '''
        Process Data Group from the source schema into a properties node in json.

        :param group_name:      Data Group name; this will become a schema definition key
        :param group_subdict:   Dictionary of Data Elements where each element is a key
        '''
        elements = {'type': 'object',
                    'properties' : dict()}
        required = list()
        dependencies = dict()
        for e in group_subdict:
            element = group_subdict[e]
            if 'Description' in element:
                elements['properties'][e] = {'description' : element['Description']}
            if 'Data Type' in element:
                try:
                    self._create_type_entry(group_subdict[e], elements, e)
                except RuntimeError as r:
                    raise r
            if 'Units' in element:
                elements['properties'][e]['units'] = element['Units']
            if 'Notes' in element:
                elements['properties'][e]['notes'] = element['Notes']
            if 'Required' in element:
                req = element['Required']
                if isinstance(req, bool):
                    if req == True:
                        required.append(e)
                elif req.startswith('if'):
                    self._construct_requirement_if_then(elements, dependencies, req[3:], e)
        if required:
            elements['required'] = required
        if dependencies:
            elements['dependencies'] = dependencies
        elements['additionalProperties'] = False
        return {group_name : elements}


    def _construct_requirement_if_then(self,
                                       conditionals_list : dict,
                                       dependencies_list : dict,
                                       requirement_str : str,
                                       requirement : str):
        '''
        Construct paired if-then json entries for conditional requirements.

        :param target_list_to_append:   List of dictionaries, modified in-situ with an if key and
                                        an associated then key
        :param requirement_str:         Raw requirement string using A205 syntax
        :param requirement:             This item's presence is dependent on the above condition
        '''
        separator = r'\sand\s'
        collector = 'allOf'
        selector_dict = {'properties' : {collector : dict()}}
        requirement_list = re.split(separator, requirement_str)
        dependent_req = r'(?P<selector>!?[0-9a-zA-Z_]*)((?P<is_equal>!?=)(?P<selector_state>[0-9a-zA-Z_]*))?'

        for req in requirement_list:
            m = re.match(dependent_req, req)
            if m:
                selector = m.group('selector')
                if m.group('is_equal'):
                    is_equal = False if '!' in m.group('is_equal') else True
                    selector_state = m.group('selector_state')
                    if 'true' in selector_state.lower():
                        selector_state = True
                    elif 'false' in selector_state.lower():
                        selector_state = False
                    selector_dict['properties'][collector][selector] = {'const' : selector_state} if is_equal else {'not' : {'const' : selector_state} }
                else: # prerequisite type
                    if dependencies_list.get(selector):
                        dependencies_list[selector].append(requirement)
                    else:
                        if '!' in selector:
                            dependencies_list[selector.lstrip('!')] = {'not' : {'required' : [requirement]}}
                        else:
                            dependencies_list[selector] = [requirement]

        if selector_dict['properties'][collector].keys():
            # Conditional requirements are each a member of a list
            if conditionals_list.get('allOf') == None:
                conditionals_list['allOf'] = list()

            for conditional_req in conditionals_list['allOf']:
                if conditional_req.get('if') == selector_dict: # condition already exists
                    conditional_req['then']['required'].append(requirement)
                    return
            conditionals_list['allOf'].append(dict())
            conditionals_list['allOf'][-1]['if'] = selector_dict
            conditionals_list['allOf'][-1]['then'] = {'required' : [requirement]}


    def _create_type_entry(self, parent_dict, target_dict, entry_name):
        '''
        Create json type node and its nested nodes if necessary.
        :param parent_dict:     A Data Element's subdictionary, from source schema
        :param target_dict:     The json definition node that will be populated
        :param entry_name:      Data Element name
        '''
        m = re.findall(DataGroup.array_type, parent_dict['Data Type'])
        if entry_name not in target_dict['properties']:
            target_dict['properties'][entry_name] = dict()
        target_property_entry = target_dict['properties'][entry_name]
        if m: # Data Element is an array
            # 1. 'type' entry
            target_property_entry['type'] = 'array'
            # 2. 'm[in/ax]Items' entry
            if len(m) > 1:
                # Parse ellipsis range-notation e.g. '[1..]'
                mnmx = re.match(DataGroup.minmax_range_type, m[1])
                target_property_entry['minItems'] = int(mnmx.group('min'))
                if (mnmx.group('ellipsis') and mnmx.group('max')):
                    target_property_entry['maxItems'] = int(mnmx.group('max'))
                elif not mnmx.group(2):
                    target_property_entry['maxItems'] = int(mnmx.group('min'))
            # 3. 'items' entry
            target_property_entry['items'] = dict()
            try:
                self._get_simple_type(m[0], target_property_entry['items'])
                self._get_pattern_constraints(parent_dict.get('Constraints'), target_property_entry['items'])
                self._get_numeric_constraints(parent_dict.get('Constraints'), target_property_entry['items'])
            except KeyError as e:
                raise RuntimeError(e)
        else:
            # If the type is oneOf a set
            m = re.match(DataGroup.alternative_type, parent_dict['Data Type'])
            if m:
                types = [t.strip() for t in m.group(1).split(',')]
                selection_key, selections = parent_dict['Constraints'].split('(')
                if target_dict.get('allOf') == None:
                    target_dict['allOf'] = list()
                for s, t in zip(selections.split(','), types):
                    target_dict['allOf'].append(dict())
                    self._construct_selection_if_then(target_dict['allOf'][-1], selection_key, s, entry_name)
                    try:
                        self._get_simple_type(t, target_dict['allOf'][-1]['then']['properties'][entry_name])
                    except KeyError as e:
                        raise RuntimeError(e)    
            elif parent_dict['Data Type'] in ['ID', 'Reference']:
                try:
                    m = re.match(DataGroup.scope_constraint, parent_dict['Constraints'])
                    if m:
                        target_property_entry['scopedType'] = parent_dict['Data Type']
                        target_property_entry['scope'] = m.group(1)
                        self._get_simple_type(parent_dict['Data Type'], target_property_entry)
                except KeyError:
                    raise RuntimeError(f'"Constraints" key does not exist for Data Element "{entry_name}".') from None
            else:
                # 1. 'type' entry
                try:
                    self._get_simple_type(parent_dict['Data Type'], target_property_entry)
                except KeyError as e:
                    raise RuntimeError(e)
                # 2. string pattern or 'm[in/ax]imum' entry
                self._get_pattern_constraints(parent_dict.get('Constraints'), target_property_entry)
                self._get_numeric_constraints(parent_dict.get('Constraints'), target_property_entry)


    def _get_simple_type(self, type_str, target_dict_to_append):
        ''' Return the internal type described by type_str, along with its json-appropriate key.
            First, attempt to capture enum, definition, or special string types as references;
            then default to fundamental types with simple json key "type".

            :param type_str:                Input string from source schema's Data Type key
            :param target_dict_to_append:   The json "items" node
        '''
        internal_type = None
        m = re.match(DataGroup.enum_or_def, type_str)
        if m:
            internal_type = m.group(2)
        else:
            internal_type = type_str
        # Look through the references to assign a source to the type
        for key in self._refs:
            if internal_type in self._refs[key]:
                internal_type = key + '.schema.json#/definitions/' + internal_type
                target_dict_to_append['$ref'] = internal_type
                return
        try:
            if '/' in type_str:
                # e.g. "Numeric/Null" becomes a list of 'type's
                target_dict_to_append['type'] = [self._types[t] for t in type_str.split('/')]
            else:
                target_dict_to_append['type'] = self._types[type_str]
        except KeyError:
            raise KeyError(f'Unknown type: {type_str} does not appear in referenced schema {list(self._refs.keys())} or type map {self._types}')
            #warnings.warn(f'Unknown type: {type_str} does not appear in referenced schema {list(self._refs.keys())} or type map {self._types}')
        return


    def _get_pattern_constraints(self, constraints_str, target_dict):
        '''
        Process alpha/pattern Constraint into pattern field.

        :param constraints_str:     Raw numerical limits and/or multiple information
        :param target_dict:         json property node
        '''
        if constraints_str is not None and 'type' in target_dict and isinstance(constraints_str, str):
            if 'string' in target_dict['type']:  # String pattern match
                target_dict['pattern'] = constraints_str.replace('"','')  # TODO: Find better way to remove quotes.


    def _get_numeric_constraints(self, constraints_str, target_dict):
        '''
        Process numeric Constraints into fields.

        :param constraints_str:     Raw numerical limits and/or multiple information
        :param target_dict:         json property node
        '''
        if constraints_str is not None:
            constraints = constraints_str if isinstance(constraints_str, list) else [constraints_str]
            minimum=None
            maximum=None
            for c in constraints:
                try:
                    # Process numeric constraints
                    numerical_value = re.findall(DataGroup.numeric_type, c)[0]
                    if '>' in c:
                        minimum = (float(numerical_value) if 'number' in target_dict['type'] else int(numerical_value))
                        mn = 'exclusiveMinimum' if '=' not in c else 'minimum'
                        target_dict[mn] = minimum
                    elif '<' in c:
                        maximum = (float(numerical_value) if 'number' in target_dict['type']  else int(numerical_value))
                        mx = 'exclusiveMaximum' if '=' not in c else 'maximum'
                        target_dict[mx] = maximum
                    elif '%' in c:
                        target_dict['multipleOf'] = int(numerical_value)
                except IndexError:
                    pass
                except ValueError:
                    pass
                except KeyError:
                    # 'type' not in dictionary
                    pass


    def _construct_selection_if_then(self, target_dict_to_append, selector, selection, entry_name):
        '''
        Construct paired if-then json entries for allOf collections translated from source-schema
        "selector" Constraints.

        :param target_dict_to_append:   This dictionary is modified in-situ with an if key and
                                        associated then key
        :param selector:                Constraints key
        :param selection:               Item from constraints values list.
        :param entry_name:              Data Element for which the Data Type must match the
                                        Constraint
        '''
        target_dict_to_append['if'] = {'properties' : {selector : {'const' : ''.join(ch for ch in selection if ch.isalnum())} } }
        target_dict_to_append['then'] = {'properties' : {entry_name : dict()}}


# -------------------------------------------------------------------------------------------------
class Enumeration:

    def __init__(self, name, description=None):
        self._name = name
        self._enumerants = list() # list of tuple:[value, description, display_text, notes]
        self.entry = dict()
        self.entry[self._name] = dict()
        if description:
            self.entry[self._name]['description'] = description

    def add_enumerator(self, value, description=None, display_text=None, notes=None):
        '''Store information grouped as a tuple per enumerant.'''
        self._enumerants.append((value, description, display_text, notes))

    def create_dictionary_entry(self):
        '''
        Convert information currently grouped per enumerant, into json groups for
        the whole enumeration.
        '''
        z = list(zip(*self._enumerants))
        enums = {'type': 'string',
                 'enum' : z[0]}
        if any(z[2]):
            enums['enum_text'] = z[2]
        if any(z[1]):
            enums['descriptions'] = z[1]
        if any(z[3]):
            enums['notes'] = z[3]
        self.entry[self._name] = {**self.entry[self._name], **enums}
        return self.entry


# -------------------------------------------------------------------------------------------------
class JSON_translator:
    def __init__(self, **kwargs):
        ''' '''
        self._references = dict()
        self._fundamental_data_types = dict()
        self._schema_object_types: set = {'String Type', 'Enumeration'} # "basic" object types
        self._data_group_types: set = {'Data Group'} 
        self._forward_declared_types = set()
        self._kwargs = kwargs


    def load_source_schema(self, input_file_path):
        '''Load and process a yaml schema into its json schema equivalent.'''
        self._schema = {'$schema': 'http://json-schema.org/draft-07/schema#',
                        'title': None,
                        'description': None,
                        'definitions' : dict()}
        self._references.clear()
<<<<<<< HEAD
        source_path = Path(input_file_path).absolute()
        self._source_dir = source_path.parent
        self._schema_name = Path(source_path.stem).stem
=======
        self._source_dir = os.path.dirname(os.path.abspath(input_file_path))
        self._schema_name = get_file_basename(input_file_path, depth=2)
>>>>>>> 3d847dd5
        self._fundamental_data_types.clear()
        self._contents = load(source_path)
        sch = dict()

        # Create new data structure where keys are Object Types, and values are a list of entries of that type
        self._file_object_types: set = {self._contents[base_level_tag]['Object Type'] for base_level_tag in self._contents}
        self._object_structure = {}
        for obj in self._file_object_types:
            self._object_structure[obj] = [{base_level_tag:self._contents[base_level_tag]} for base_level_tag in self._contents if self._contents[base_level_tag]['Object Type'] == obj]

        # Assemble references first
        for meta_entry in self._object_structure.get('Meta', []):
            for schema_section in [v for k,v in meta_entry.items()]:
                self._load_meta_info(schema_section)

        for string_type_entry in self._object_structure.get('String Type', []):
            for tag, entry in string_type_entry.items():
                if 'Is Regex' in entry:
                    sch.update({tag : {"type":"string", "regex":True}})
                else:
                    sch.update({tag : {"type":"string", "pattern":entry['JSON Schema Pattern']}})

        for enum_type_entry in self._object_structure.get('Enumeration', []):
            for name_key in enum_type_entry.keys():
                sch.update(self._process_enumeration(name_key))

        for dgt in self._data_group_types:
            for datagroup_type_entry in self._object_structure.get(dgt, []) :
                for tag, entry in datagroup_type_entry.items():
                    dg = DataGroup(tag, self._fundamental_data_types, self._references)
                    try:
                        sch.update(dg.add_data_group(tag, entry['Data Elements']))
                    except RuntimeError as e:
                        # Stop execution if the resulting schema will be incomplete
                        raise RuntimeError(f'In file {source_path}: {e}') from None
                        #warnings.warn(f'In file {source_path}: {e}', stacklevel=2)

        self._schema['definitions'] = sch
        return self._schema


    def _load_meta_info(self, schema_section):
        '''Store the global/common types and the types defined by any named references.'''
        self._schema['title'] = schema_section['Title']
        self._schema['description'] = schema_section['Description']
        if 'Version' in schema_section:
            self._schema['version'] = schema_section['Version']
        if 'Root Data Group' in schema_section:
            self._schema['$ref'] = self._schema_name + '.schema.json#/definitions/' + schema_section['Root Data Group']
        # Create a dictionary of available external objects for reference
        refs = {'core' : load(Path(__file__).with_name('core.schema.yaml')),
                f'{self._schema_name}' : load(self._source_dir / f'{self._schema_name}.schema.yaml')}
        if 'References' in schema_section:
            for ref in schema_section['References']:
                try:
                    refs.update({f'{ref}' : load(self._source_dir / f'{ref}.schema.yaml')})
                except RuntimeError:
                    raise RuntimeError(f'{ref} reference file does not exist.') from None
        for ref_name in refs:
            ext_dict = refs[ref_name]
            # Append the expected object types for this schema set with any Data Group Templates
            # The 'Name' field of a Data Group Template is an object treated like a Data Group subclass
            self._data_group_types.update([ext_dict[name]['Name'] for name in ext_dict if ext_dict[name]['Object Type'] == 'Data Group Template'])
            for base_item in [name for name in ext_dict if ext_dict[name]['Object Type'] == 'Data Type']:
                self._fundamental_data_types[base_item] = ext_dict[base_item]['JSON Schema Type']
        for ref_name in refs:
            ext_dict = refs[ref_name]
            # Populate the references map so the parser knows where to locate any object types it subsequently encounters
            self._references[ref_name] = [base_item for base_item in ext_dict if ext_dict[base_item]['Object Type'] in self._schema_object_types | self._data_group_types]


    def _process_enumeration(self, name_key):
        ''' Collect all Enumerators in an Enumeration block. '''
        enums = self._contents[name_key]['Enumerators']
        description = self._contents[name_key].get('Description')
        definition = Enumeration(name_key, description)
        for key in enums:
            try:
                descr = enums[key]['Description']  if 'Description'  in enums[key] else None
                displ = enums[key]['Display Text'] if 'Display Text' in enums[key] else None
                notes = enums[key]['Notes']        if 'Notes'        in enums[key] else None
                definition.add_enumerator(key, descr, displ, notes)
            except TypeError: # key's value is None
                definition.add_enumerator(key)
        return definition.create_dictionary_entry()


# -------------------------------------------------------------------------------------------------
class JSONSchemaValidator:
    def __init__(self, schema_path):
        uri_path = Path(schema_path).absolute().parent.as_uri()
        with open(schema_path) as schema_file:
            resolver = jsonschema.RefResolver(uri_path, schema_file)
            self.validator = jsonschema.Draft7Validator(load(schema_path), resolver=resolver)

    def validate(self, instance_path):
        instance = load(instance_path)
        errors = sorted(self.validator.iter_errors(instance), key=lambda e: e.path)
        file_name =  Path(instance_path).name
        if len(errors) == 0:
            print(f"Validation successful for {file_name}")
        else:
            messages = []
            for error in errors:
                messages.append(f"{error.message} ({'.'.join([str(x) for x in error.path])})")
            messages = [f"{i}. {message}" for i, message in enumerate(messages, start=1)]
            message_str = '\n  '.join(messages)
            raise Exception(f"Validation failed for {file_name} with {len(messages)} errors:\n  {message_str}")

# -------------------------------------------------------------------------------------------------
def generate_core_json_schema():
    '''Create JSON schema from core YAML schema'''
    j = JSON_translator()
    core_instance = j.load_source_schema(Path(__file__).with_name('core.schema.yaml'))
    return core_instance

# -------------------------------------------------------------------------------------------------
def replace_reference(referenced_schemas: dict, subdict: dict) -> bool:
    '''Search for $ref keys and replace the associated dictionary entry in-situ.'''
    subbed = False
    if '$ref' in subdict.keys():
        subbed = True
        # parse the ref and locate the sub-dict (e.g. core.schema.json#/definitions/Metadata
        # parses to core.schema.json and /definitions/Metadata)
        source_file, ref_loc = subdict['$ref'].split('#')
        try:
            ref: dict = referenced_schemas[os.path.splitext(source_file)[0]]
        except KeyError as e:
            raise RuntimeError(f'{source_file} is not in list of referenced schemas.')
        key_tree: list = ref_loc.lstrip('/').split('/')
        try:
            sub_d = ref[key_tree[0]]
            for k in key_tree[1:]:
                sub_d = sub_d[k]
            # replace the $ref with its contents
            subdict.update(sub_d)
            subdict.pop('$ref')
            # re-search the substituted dictionary
            subbed = replace_reference(referenced_schemas, subdict)
        except KeyError:
            subbed = False # leave schema subdictionary as-is
    else:
        for key in subdict:
            if isinstance(subdict[key], dict):
                subbed = replace_reference(referenced_schemas, subdict[key])
            if isinstance(subdict[key], list):
                for entry in [item for item in subdict[key] if isinstance(item, dict)]:
                    subbed = replace_reference(referenced_schemas, entry)
    return subbed

# -------------------------------------------------------------------------------------------------
def generate_json_schema(source_schema_input_path: str, json_schema_output_path: str) -> None:
    '''Create reference-resolved JSON schema from YAML source schema.'''
    if os.path.isfile(source_schema_input_path) and '.schema.yaml' in source_schema_input_path:
        j = JSON_translator()
        # schema_ref_map collects all schema in the directory to use in reference resolution (substituition)
        schema_ref_map = {'core.schema' : generate_core_json_schema()}
        for ref_source in Path(source_schema_input_path).parent.iterdir():
            schema_ref_map[ref_source.stem] = j.load_source_schema(ref_source.absolute())

        main_schema_instance = schema_ref_map[Path(source_schema_input_path).stem]
        while replace_reference(schema_ref_map, main_schema_instance):
            pass

        dump(main_schema_instance, json_schema_output_path)

# -------------------------------------------------------------------------------------------------
def get_scope_locations(schema: dict, scopes_dict: dict, scope_key: str='Reference', lineage: list=None) -> None:
    '''
    Populate a map of paths for a given scope name.

    :param schema:        JSON dictionary representing schema
    :param scopes_dict:   Stores all instances of the specified scope name with a path key
    :param scope_key:     Name of the scope specifier
    :param lineage:       Current location in dictionary tree
    '''
    if not lineage:
        lineage = list()
    for key in schema:
        if key == 'scopedType' and schema[key] == scope_key:
            scopes_dict['.'.join(lineage)] = schema['scope'] # key is a dot-separated path
        elif isinstance(schema[key], dict):
            get_scope_locations(schema[key], scopes_dict, scope_key, lineage + [key])
        elif isinstance(schema[key], list):
            for entry in [item for item in schema[key] if isinstance(item, dict)]:
                get_scope_locations(entry, scopes_dict, scope_key, lineage + [key])

# -------------------------------------------------------------------------------------------------
def get_reference_value(data_dict: dict, lineage: list) -> str:
    test_reference = data_dict
    for adr in lineage:
        if test_reference.get(adr):
            if isinstance(test_reference[adr], list):
                for item in test_reference[adr]:
                    return get_reference_value(item, lineage[1:])
            else:
                test_reference = test_reference[adr]
        else:
            return None
    return test_reference

# -------------------------------------------------------------------------------------------------
def postvalidate_references(input_file, input_schema):
    '''Make sure IDs and References match in scope.'''
    id_scopes = dict()
    reference_scopes = dict()
    get_scope_locations(load(input_schema), scope_key='ID', scopes_dict=id_scopes)
    get_scope_locations(load(input_schema), scope_key='Reference', scopes_dict=reference_scopes)
    data = load(input_file)
    ids = list()
    for id_loc in [id for id in id_scopes if id.startswith('properties')]:
        lineage = [level for level in id_loc.split('.') if level not in ['properties', 'items']]
        ids.append(get_reference_value(data, lineage))
    for ref in [r for r in reference_scopes if r.startswith('properties')]:
        lineage = [level for level in ref.split('.') if level not in ['properties', 'items']]
        reference_scope = get_reference_value(data, lineage)
        if reference_scope != None and reference_scope not in ids:
            raise Exception(f'Scope mismatch in {input_file}; {reference_scope} not in ID scope list {ids}.')

# -------------------------------------------------------------------------------------------------
def validate_file(input_file, input_schema):
    v = JSONSchemaValidator(input_schema)
    v.validate(input_file)

# -------------------------------------------------------------------------------------------------
def postvalidate_file(input_file, input_schema):
    postvalidate_references(input_file, input_schema)<|MERGE_RESOLUTION|>--- conflicted
+++ resolved
@@ -333,14 +333,9 @@
                         'description': None,
                         'definitions' : dict()}
         self._references.clear()
-<<<<<<< HEAD
         source_path = Path(input_file_path).absolute()
         self._source_dir = source_path.parent
         self._schema_name = Path(source_path.stem).stem
-=======
-        self._source_dir = os.path.dirname(os.path.abspath(input_file_path))
-        self._schema_name = get_file_basename(input_file_path, depth=2)
->>>>>>> 3d847dd5
         self._fundamental_data_types.clear()
         self._contents = load(source_path)
         sch = dict()
